defmodule Conform.Mixfile do
  use Mix.Project

  def project do
    [app: :conform,
<<<<<<< HEAD
     version: "0.7.2",
     elixir: "~> 0.14.2-dev",
=======
     version: "0.6.2",
     elixir: "~> 0.14.1",
>>>>>>> db144861
     escript: [main_module: Conform],
     description: description,
     package: package,
     deps: deps]
  end

  def application do
    [applications: []]
  end
  defp deps, do: []
  defp description, do: "Easy release configuration for Elixir apps."
  defp package do
    [ files: ["lib", "src", "priv", "mix.exs", "README.md", "LICENSE"],
      contributors: ["Paul Schoenfelder"],
      licenses: ["MIT"],
      links: [ { "GitHub", "https://github.com/bitwalker/conform" } ] ]
  end
end<|MERGE_RESOLUTION|>--- conflicted
+++ resolved
@@ -3,13 +3,8 @@
 
   def project do
     [app: :conform,
-<<<<<<< HEAD
-     version: "0.7.2",
+     version: "0.7.3",
      elixir: "~> 0.14.2-dev",
-=======
-     version: "0.6.2",
-     elixir: "~> 0.14.1",
->>>>>>> db144861
      escript: [main_module: Conform],
      description: description,
      package: package,
